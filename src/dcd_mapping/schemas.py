--- conflicted
+++ resolved
@@ -146,7 +146,6 @@
     score: Union[StrictFloat, str]
     relation: Literal["SO:is_homologous_to"] = "SO:is_homologous_to"
 
-<<<<<<< HEAD
     def serialize(self, sequence: str, start: int, end: int, sequence_id: str) -> str:
         """Get VRS 1.X Allele Digest
         :param sequence: The string given by the sequence.state attribute
@@ -189,17 +188,6 @@
         """Construct VRS 1.3 compatible objects from 2.0a models.
         :param layer: The Annotation Layer (genomic or protein)
         :return A VrsObject1_x object
-=======
-    def output_vrs_1_3_variations(
-        self, layer: AnnotationLayer = AnnotationLayer.GENOMIC
-    ) -> Tuple[Dict, Dict]:
-        """Construct VRS 1.3 compatible objects from 2.0a models.
-
-        :param layer: desired annotation layer. Some experiment sets are edge cases in
-            terms of what data's already available, so we need to preserve the option
-            to manually select from protein vs genomic for producing final VRS output.
-        :return: Tuple containing pre- and post-mapped VRS 1.3 compatible dictionaries.
->>>>>>> 3e3ac347
         """
         if layer == AnnotationLayer.GENOMIC:
             pre_mapped_2_0 = self.pre_mapped_genomic
@@ -208,7 +196,6 @@
             pre_mapped_2_0 = self.pre_mapped_protein
             post_mapped_2_0 = self.post_mapped_protein
 
-<<<<<<< HEAD
         pre_mapped_variants = []
         post_mapped_variants = []
 
@@ -236,47 +223,6 @@
             post_mapped_variants=post_mapped_variants,
             score=self.score,
         )
-=======
-        # TODO how to think about haplotype?
-        if isinstance(pre_mapped_2_0, List) or isinstance(post_mapped_2_0, List):
-            raise NotImplementedError
-
-        pre_mapped = {
-            "type": "Allele",
-            "location": {
-                "id": None,
-                "type": "SequenceLocation",
-                "sequence_id": f"ga4gh:{pre_mapped_2_0.location.sequenceReference.refgetAccession}",
-                "start": {"value": pre_mapped_2_0.location.start, "type": "number"},
-                "end": {"value": pre_mapped_2_0.location.end, "type": "number"},
-            },
-            "state": {
-                "type": "LiteralSequenceExpression",
-                "sequence": pre_mapped_2_0.state.sequence.root,
-            },
-        }
-        post_mapped = {
-            "type": "Allele",
-            "location": {
-                "id": None,
-                "type": "SequenceLocation",
-                "sequence_id": f"ga4gh:{post_mapped_2_0.location.sequenceReference.refgetAccession}",
-                "start": {"value": post_mapped_2_0.location.start, "type": "number"},
-                "end": {"value": post_mapped_2_0.location.end, "type": "number"},
-            },
-            "state": {
-                "type": "LiteralSequenceExpression",
-                "sequence": post_mapped_2_0.state.sequence.root,
-            },
-        }
-
-        pre_mapped_id = sha512t24u(json.dumps(pre_mapped).encode("ascii"))
-        post_mapped_id = sha512t24u(json.dumps(post_mapped).encode("ascii"))
-        pre_mapped["id"] = f"ga4gh:VA.{pre_mapped_id}"
-        post_mapped["id"] = f"ga4gh:VA.{post_mapped_id}"
-
-        return (pre_mapped, post_mapped)
->>>>>>> 3e3ac347
 
 
 class VrsMappingResult(BaseModel):
