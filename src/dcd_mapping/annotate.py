--- conflicted
+++ resolved
@@ -283,13 +283,8 @@
 
 
 def save_mapped_output_json(
-<<<<<<< HEAD
     urn: str,
-    mappings: list[VrsObject1_x],
-=======
-    ss: str,
     mappings: list[VrsMapping1_3],
->>>>>>> 903f931a
     align_result: AlignmentResult,
     tx_output: TxSelectResult | None = None,
     output_path: Path | None = None,
@@ -355,8 +350,7 @@
     tx_select_results: TxSelectResult | None,
     vrs_results: list[VrsMapping1_3],
     metadata: ScoresetMetadata,
-<<<<<<< HEAD
-) -> list[VrsObject1_x]:
+) -> list[VrsMapping1_3]:
     """Given a list of mappings, add additional contextual data:
 
     1. ``vrs_ref_allele_seq``: The sequence between the start and end positions
@@ -369,10 +363,6 @@
     :param metadata: MaveDB scoreset metadata
     :return: annotated mappings objects
     """
-=======
-) -> list[VrsMapping1_3]:
-    """TODO"""
->>>>>>> 903f931a
     sr = get_seqrepo()
     for var in vrs_results:
         if not var:
