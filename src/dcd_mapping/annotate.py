--- conflicted
+++ resolved
@@ -184,14 +184,10 @@
     post_mapped: Allele = mapped_score.post_mapped
 
     # get vrs_ref_allele_seq for pre-mapped variants
-<<<<<<< HEAD
     pre_mapped.extensions = [
-        _get_vrs_ref_allele_seq(post_mapped, metadata, tx_results),
+        _get_vrs_ref_allele_seq(pre_mapped, metadata, tx_results),
         _get_vrs_1_3_ext(pre_mapped),
     ]
-=======
-    pre_mapped.extensions = [_get_vrs_ref_allele_seq(pre_mapped, metadata, tx_results)]
->>>>>>> 5fa9f298
 
     # Determine reference sequence
     if mapped_score.annotation_layer == AnnotationLayer.GENOMIC:
