"""Map transcripts to VRS objects.

Outstanding tasks/questions:
---------------------------
* Make sure typed digests vs full IDs vs plain digests are all being used correctly
* What is ``vrs_ref_allele_seq`` in output?
* Add basic transcript description where available
* Add HGVS expressions to alleles where available
"""
import logging
from typing import List, Optional, Union

import click
from Bio.Seq import Seq
from cool_seq_tool.schemas import AnnotationLayer, Strand
from ga4gh.core import ga4gh_identify, sha512t24u
from ga4gh.vrs._internal.models import Allele, SequenceString
from ga4gh.vrs.normalize import normalize

from dcd_mapping.lookup import (
    get_chromosome_identifier,
    get_seqrepo,
    translate_hgvs_to_vrs,
)
from dcd_mapping.schemas import (
    AlignmentResult,
    ScoreRow,
    ScoresetMetadata,
    TargetSequenceType,
    TargetType,
    TxSelectResult,
    VrsMapping,
    VrsMappingResult,
)

__all__ = ["vrs_map"]


_logger = logging.getLogger(__name__)


class VrsMapError(Exception):
    """Raise in case of VRS mapping errors."""


def _create_hgvs_strings(
    alignment: AlignmentResult,
    raw_description: str,
    layer: AnnotationLayer,
    tx: Optional[TxSelectResult] = None,
) -> List[str]:
    """Properly format MAVE variant strings
    :param align_results: Alignment results for a score set
    :param raw_description: The variant list as expressed in MaveDB
    :param layer: The Annotation Layer (protein or genomic)
    :param tx: The transcript selection information for a score set
    :return A list of processed variants
    """
    if layer == AnnotationLayer.PROTEIN:
        acc = tx.np
    else:
        acc = get_chromosome_identifier(alignment.chrom)
    if "[" in raw_description:
        descr_list = list(set(raw_description[3:-1].split(";")))
        hgvs_strings = [f"{acc}:{layer.value}.{d}" for d in descr_list]
    else:
        descr_list = [raw_description]
        hgvs_strings = [f"{acc}:{d}" for d in descr_list]
    return hgvs_strings


def _map_protein_coding_pro(
    row: ScoreRow,
    score: float,
    align_result: AlignmentResult,
    sequence: str,
    sequence_id: str,
    transcript: TxSelectResult,
) -> Optional[VrsMapping]:
    """Construct VRS object mapping for ``hgvs_pro`` variant column entry

    These arguments are a little lazy and could be pruned down later

    :param row: A row of output from a MaveDB score set
    :param score: The score for a given row of output
    :param align_result: The alignment data for a score set
    :param sequence: The target sequence for a score set
    :param sequence_id: The GA4GH accession for the provided sequence
    :param transcript: The transcript selection information for a score set
    :return: VRS mapping object if mapping succeeds
    """
    if (row.hgvs_pro in {"_wt", "_sy","NA"}
        or "fs" in row.hgvs_pro or len(row.hgvs_pro) == 3):
        _logger.warning(
            f"Can't process variant syntax {row.hgvs_pro} for {row.accession}"
        )
        return None
    if row.hgvs_pro.startswith("NP_009225.1:p."):  # This is for experiment set 97
        vrs_variation = translate_hgvs_to_vrs(row.hgvs_pro)
        return VrsMapping(
            mavedb_id=row.accession,
            pre_mapped_protein=[vrs_variation],
            post_mapped_protein=[vrs_variation],
            score=score,
        )
    layer = AnnotationLayer.PROTEIN
    hgvs_strings = _create_hgvs_strings(align_result, row.hgvs_pro, layer, transcript)
    mapping = VrsMapping(
        mavedb_id=row.accession,
        score=score,
        pre_mapped_protein=_get_variation(
            hgvs_strings,
            layer,
            sequence_id,
            sequence,
            align_result,
            True,
        ),
        post_mapped_protein=_get_variation(
            hgvs_strings,
            layer,
            sequence_id,
            sequence,
            align_result,
            False,
            transcript.start,
        ),
    )
    return mapping


def _get_allele_sequence(allele: Allele) -> str:
    """Get sequence for Allele

    :param allele: VRS allele
    :return: sequence
    """
    sr = get_seqrepo()
    start = allele.location.start  # type: ignore
    end = allele.location.end  # type: ignore
    base = sr.sr[f"ga4gh:{allele.location.sequenceReference.refgetAccession}"]  # type: ignore
    selection = base[start:end]
    return selection


def _map_protein_coding(
    metadata: ScoresetMetadata,
    records: List[ScoreRow],
    transcript: TxSelectResult,
    align_result: AlignmentResult,
) -> VrsMappingResult:
    """Perform mapping on protein coding experiment results

    :param metadata: The metadata for a score set
    :param records: The list of MAVE variants in a given score set
    :param transcript: The transcript data for a score set
    :param align_results: The alignment data for a score set
    :return: A VrsMappingResult object
    """
    variations = VrsMappingResult(variations=[])
    if metadata.target_sequence_type == TargetSequenceType.DNA:
        sequence = str(
            Seq(metadata.target_sequence).translate(table="1", stop_symbol="")
        )
    else:
        sequence = metadata.target_sequence

    # Add custom digest to SeqRepo for both Protein and DNA Sequence
    psequence_id = f"SQ.{sha512t24u(sequence.encode('ascii'))}"
    alias_dict_list = [{"namespace": "ga4gh", "alias": psequence_id}]
    get_seqrepo().sr.store(sequence, nsaliases=alias_dict_list)

    gsequence_id = f"SQ.{sha512t24u(metadata.target_sequence.encode('ascii'))}"
    alias_dict_list = [{"namespace": "ga4gh", "alias": gsequence_id}]
    get_seqrepo().sr.store(metadata.target_sequence, nsaliases=alias_dict_list)

    for row in records:
        score = row.score
        # hgvs_pro
        hgvs_pro_mappings = _map_protein_coding_pro(
            row,
            score,
            align_result,
            sequence,
            psequence_id,
            transcript,
        )
        if hgvs_pro_mappings:
            variations.variations.append(hgvs_pro_mappings)
        if (row.hgvs_nt == "NA" or row.hgvs_nt in {"_wt", "_sy", "="}
            or len(row.hgvs_nt) == 3):
            continue
        else:
            layer = AnnotationLayer.GENOMIC
            hgvs_strings = _create_hgvs_strings(align_result, row.hgvs_nt, layer)
            variations.variations.append(
                VrsMapping(
                    mavedb_id=row.accession,
                    score=score,
                    pre_mapped_genomic=_get_variation(
                        hgvs_strings,
                        layer,
                        gsequence_id,
                        sequence,
                        align_result,
                        True,
                    ),
                    post_mapped_genomic=_get_variation(
                        hgvs_strings,
                        layer,
                        gsequence_id,
                        sequence,
                        align_result,
                        False,
                    ),
                )
            )
    return variations


def _map_regulatory_noncoding(
    metadata: ScoresetMetadata,
    records: List[ScoreRow],
    align_result: AlignmentResult,
) -> VrsMappingResult:
    """Perform mapping on noncoding/regulatory experiment results

    :param metadata: metadata for URN
    :param records: list of MAVE experiment result rows
    :param align_result: An AlignmentResult object for a score set
    :return: A VrsMappingResult object
    """
    variations = VrsMappingResult(variations=[])
    sequence_id = f"SQ.{sha512t24u(metadata.target_sequence.encode('ascii'))}"
    alias_dict_list = [{"namespace": "ga4gh", "alias": sequence_id}]
    get_seqrepo().sr.store(
        metadata.target_sequence, nsaliases=alias_dict_list
    )  # Add custom digest to SeqRepo

    for row in records:
        if (row.hgvs_nt in {"_wt", "_sy", "="} or "fs" in row.hgvs_nt
            or len(row.hgvs_nt) == 3):
            _logger.warning(
                f"Can't process variant syntax {row.hgvs_nt} for {metadata.urn}"
            )
            continue
        score = row.score
        hgvs_strings = _create_hgvs_strings(
            align_result, row.hgvs_nt, AnnotationLayer.GENOMIC
        )
        pre_map_allele = _get_variation(
            hgvs_strings,
            AnnotationLayer.GENOMIC,
            sequence_id,
            metadata.target_sequence,
            align_result,
            pre_map=True,
            offset=0,
        )
        post_map_allele = _get_variation(
            hgvs_strings,
            AnnotationLayer.GENOMIC,
            sequence_id,
            metadata.target_sequence,
            align_result,
            pre_map=False,
            offset=0,
        )
        variations.variations.append(
            VrsMapping(
                pre_mapped_genomic=pre_map_allele,
                post_mapped_genomic=post_map_allele,
                mavedb_id=row.accession,
                score=score,
            )
        )
    return variations


def vrs_map(
    metadata: ScoresetMetadata,
    align_result: AlignmentResult,
    records: List[ScoreRow],
    silent: bool = True,
    transcript: Optional[TxSelectResult] = None,
) -> Optional[VrsMappingResult]:
    """Given a description of a MAVE scoreset and an aligned transcript, generate
    the corresponding VRS objects.

    :param metadata: salient MAVE scoreset metadata
    :param transcript: output of transcript selection process
    :param records: scoreset records
    :param silent: A boolean indicating whether output should be shown
    :return: A VrsMappingResult object
    """
    msg = f"Mapping {metadata.urn} to VRS..."
    if not silent:
        click.echo(msg)
    _logger.info(msg)
    if metadata.target_gene_category == TargetType.PROTEIN_CODING and transcript:
        return _map_protein_coding(metadata, records, transcript, align_result)
    else:
        return _map_regulatory_noncoding(metadata, records, align_result)


def _get_variation(
    hgvs_strings: List[str],
    layer: AnnotationLayer,
    sequence_id: str,
    sequence: str,
    alignment: AlignmentResult,
    pre_map: bool,
    offset: int = 0,
) -> Union[Allele, List[Allele]]:
    """Create variation (haplotype/allele).

    Outstanding questions:
    ---------------------
    * Make a class to shadow the seqrepo data proxy that handles custom sequences
    without adding them to the system seqrepo. As it currently stands, I wouldn't
    expect this code to complete successfully.
    * Do we really need to go through an HGVS string/the VRS translator? Can't we just
    build the object ourselves?
    * trim duplicate code
    * simply args

    :param hgvs_strings: The HGVS suffix that represents a variant
    :param layer: annotation layer
    :param sequence_id: target sequence digest eg ``"ga4gh:SQ.jUOcLPDjSqWFEo9kSOG8ITe1dr9QK3h6"``
    :param sequence: target sequence
    :param alignment: The AlignmentResult object for a score set
    :param pre_map: if True, return object for pre mapping stage. Otherwise return for
        post-mapping.
    :param offset: The offset to adjust the start and end positions in allele. This
    parameter is used if the annotation layer is protein. For genomic variants, the
    offset is computed with respect to the alignment block.
    :return: A list of VRS Alleles for a list of MAVE variants
    """
    if sequence_id.startswith("ga4gh:"):
        sequence_id = sequence_id[6:]
    alleles = []
    sequence_store = get_seqrepo()
    for hgvs_string in hgvs_strings:
        if hgvs_string.endswith(".=") or hgvs_string.endswith(".?"): # No variant
            continue

        # Generate VRS Allele structure. Set VA digests and SL digests to None
        allele = translate_hgvs_to_vrs(hgvs_string)
        allele.id = None
        allele.digest = None
        allele.location.id = None
        allele.location.digest = None

        if "dup" in hgvs_string:
<<<<<<< HEAD
            allele.state.sequence = SequenceString(2 * _get_allele_sequence(allele)) # type: ignore
=======
            allele.state.sequence = SequenceString(2 * _get_allele_sequence(allele))  # type: ignore
>>>>>>> 3e3ac347
        if pre_map:
            allele.location.sequenceReference.refgetAccession = sequence_id  # type: ignore
        else:
            if layer == AnnotationLayer.PROTEIN:
                allele.location.start += offset  # type: ignore
                allele.location.end += offset  # type: ignore
            else:
                start: int = allele.location.start  # type: ignore
                if (
                    len(alignment.query_subranges) == 1
                    and alignment.strand == Strand.POSITIVE
                ):
                    subrange_start = alignment.query_subranges[0].start
                    diff = start - subrange_start
                    diff2: int = allele.location.end - start  # type: ignore
                    allele.location.start = alignment.hit_subranges[0].start + diff
                    allele.location.end = allele.location.start + diff2  # type: ignore
                else:
                    for query_subrange, hit_subrange in zip(
                        alignment.query_subranges, alignment.hit_subranges
                    ):
                        if start >= query_subrange.start and start < query_subrange.end:
                            break
                    diff = start - query_subrange.start
                    diff2: int = allele.location.end - start  # type: ignore
                    if alignment.strand == Strand.POSITIVE:  # positive orientation
                        allele.location.start = hit_subrange.start + diff
                        allele.location.end = allele.location.start + diff2  # type: ignore
                        if "dup" in hgvs_string:
                            allele.state.sequence = SequenceString(
                                2 * _get_allele_sequence(allele)
                            )  # type: ignore
                    else:
                        allele.location.start = hit_subrange.end - diff - diff2
                        allele.location.end = allele.location.start + diff2  # type: ignore
                        if "dup" in hgvs_string:
<<<<<<< HEAD
                            allele.state.sequence = SequenceString(2 * _get_allele_sequence(allele))  # type: ignore
                        temp_str = str(
                            Seq(str(allele.state.sequence.root)).reverse_complement()
                        )
=======
                            allele.state.sequence = SequenceString(
                                2 * _get_allele_sequence(allele)
                            )  # type: ignore
                        temp_str = allele.state.sequence.root
                        temp_str = str(Seq(str(temp_str)).reverse_complement())
>>>>>>> 3e3ac347
                        allele.state.sequence = SequenceString(temp_str)
        if allele.state.sequence.root == "N" and layer == AnnotationLayer.GENOMIC:
            allele.state.sequence = SequenceString(_get_allele_sequence(allele))  # type: ignore
        if "=" in hgvs_string and layer == AnnotationLayer.PROTEIN:
            allele.state.sequence = SequenceString(_get_allele_sequence(allele))
        allele = normalize(allele, data_proxy=sequence_store)

        # Run ga4gh_identify to assign VA digest
        allele.id = ga4gh_identify(allele)
        alleles.append(allele)

    if not alleles:
        return None
    else:
        return alleles
<|MERGE_RESOLUTION|>--- conflicted
+++ resolved
@@ -352,11 +352,7 @@
         allele.location.digest = None
 
         if "dup" in hgvs_string:
-<<<<<<< HEAD
-            allele.state.sequence = SequenceString(2 * _get_allele_sequence(allele)) # type: ignore
-=======
             allele.state.sequence = SequenceString(2 * _get_allele_sequence(allele))  # type: ignore
->>>>>>> 3e3ac347
         if pre_map:
             allele.location.sequenceReference.refgetAccession = sequence_id  # type: ignore
         else:
@@ -393,18 +389,10 @@
                         allele.location.start = hit_subrange.end - diff - diff2
                         allele.location.end = allele.location.start + diff2  # type: ignore
                         if "dup" in hgvs_string:
-<<<<<<< HEAD
                             allele.state.sequence = SequenceString(2 * _get_allele_sequence(allele))  # type: ignore
                         temp_str = str(
                             Seq(str(allele.state.sequence.root)).reverse_complement()
                         )
-=======
-                            allele.state.sequence = SequenceString(
-                                2 * _get_allele_sequence(allele)
-                            )  # type: ignore
-                        temp_str = allele.state.sequence.root
-                        temp_str = str(Seq(str(temp_str)).reverse_complement())
->>>>>>> 3e3ac347
                         allele.state.sequence = SequenceString(temp_str)
         if allele.state.sequence.root == "N" and layer == AnnotationLayer.GENOMIC:
             allele.state.sequence = SequenceString(_get_allele_sequence(allele))  # type: ignore
