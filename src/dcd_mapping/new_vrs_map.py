--- conflicted
+++ resolved
@@ -418,13 +418,8 @@
                             Seq(str(allele.state.sequence.root)).reverse_complement()
                         )
                         allele.state.sequence = SequenceString(temp_str)
-<<<<<<< HEAD
         if allele.state.sequence.root == "N" and layer == AnnotationLayer.GENOMIC:
-            allele.state.sequence = SequenceString(_get_allele_sequence(allele, sr))  # type: ignore
-=======
-        if "N" in allele.state.sequence.root and layer == AnnotationLayer.GENOMIC:
             allele.state.sequence = SequenceString(_get_allele_sequence(allele, sr))
->>>>>>> 817bff65
         if "=" in hgvs_string and layer == AnnotationLayer.PROTEIN:
             allele.state.sequence = SequenceString(_get_allele_sequence(allele, sr))
         allele = normalize(allele, data_proxy=sr)
