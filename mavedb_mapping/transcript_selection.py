import requests
import nest_asyncio
import asyncio
from cool_seq_tool.data_sources.mane_transcript_mappings import MANETranscriptMappings
from cool_seq_tool.data_sources.uta_database import UTADatabase
from Bio.Seq import Seq
from bs4 import BeautifulSoup
from mavedb_mapping.transcript_selection_helper import HelperFunctionsForBLATOutput
from mavedb_mapping import sr, qh, dp

utadb = UTADatabase()
mane = MANETranscriptMappings()


nest_asyncio.apply()


async def mapq(locs: list, chrom: str, gsymb: str):
    """
    Runs a query on UTADB to obtain transcripts
    Parameters
    ----------
        locs: list
           Locations list

        chrom: str
            Chromosome

        gsymb: str
            Gene symbol.


    Returns:
    --------
        list:
            List of transcripts from UTADB

    """
    transcript_lists = []
    for i in range(len(locs)):
        testquery = f"""select *
                            from uta_20210129.tx_exon_aln_v
                            where hgnc = '{gsymb}'
                            and {locs[i][0]} between alt_start_i and alt_end_i
                            or {locs[i][1]} between alt_start_i and alt_end_i
                            and alt_ac = '{chrom}'"""

        out = await utadb.execute_query(testquery)
        tl = []
        for j in range(len(out)):
            if out[j]["tx_ac"].startswith("NR_") == False:
                tl.append(out[j]["tx_ac"])
        if tl != []:
            transcript_lists.append(tl)
    return transcript_lists


def get_gsymb(dat):
    try:
        uniprot = dat["uniprot_id"]
        gsymb = qh.normalize(str(f"uniprot:{uniprot}")).gene_descriptor.label
    except:
        temp = dat["target"].split(" ")
        if temp[0] == "JAK":
            temp[0] = "JAK1"
        gsymb = qh.normalize(temp[0]).gene_descriptor.label
    return gsymb


def using_uniprot(uniprot: str, ts: str):
    """
    Looks for transcripts using Uniprot ID

    Parameters
    ----------
        uniprot: str
            Uniprot ID

        ts: str
            Target Sequence


    Returns:
    --------
        start: str

        full_match:bool

    """
    try:
        url = "https://www.uniprot.org/uniprot/" + uniprot + ".xml"
        page = requests.get(url)
        page = BeautifulSoup(page.text)
        page = page.find_all("sequence")
        up = page[1].get_text()
        stri = str(ts)
        if up.find(stri) != -1:
            full_match = True
        else:
            full_match = False
        start = up.find(stri[:10])
        return start, full_match
    except:
        # print(dat['urn'], 'no transcripts found')
        return "NA", "NA"


def get_status(mane_trans: list):
    """
    Obtains status, RefSeq protein ID, and RefSeq nucleotide ID

    Parameters
    ----------
        mane_trans: list
            Transcripts obtained from MANE


    Returns:
    --------
        status: str
            status

        np: str
            RefSeq protein ID,

        nm: str
            RefSeq nucleotide ID


    """
    if len(mane_trans) == 1:
        np = mane_trans[0]["RefSeq_prot"]
        nm = mane_trans[0]["RefSeq_nuc"]
        status = "MANE Select"
    else:
        if mane_trans[0]["MANE_status"] == "MANE Select":
            np = mane_trans[0]["RefSeq_prot"]
            nm = mane_trans[0]["RefSeq_nuc"]
            status = "MANE Select"
        else:
            np = mane_trans[1]["RefSeq_prot"]
            nm = mane_trans[1]["RefSeq_nuc"]
            status = "MANE Plus Clinical"
    return status, np, nm


def from_mane_trans(dat: dict, mane_trans: list):
    """
    Obtains data for mapping using transcripts obtained from MANE

    Parameters
    ----------
        dat: dict
            Dictionary containing data from MaveDB scoresets

        mane_trans: list
            Transcripts obtained from MANE


    Returns:
    --------
        np: str
            RefSeq protein ID

        start: int

        full_match: bool

        nm: str
            RefSeq nucleotide ID

        status: str
            status

    """
    oseq = dat["target_sequence"]
    status, np, nm = get_status(mane_trans)
    if len(set(str(oseq))) > 4:
        stri = str(oseq)
    else:
        oseq = Seq(oseq)
        stri = str(oseq.translate(table=1)).replace("*", "")

    if str(sr[np]).find(stri) != -1:
        full_match = True
    else:
        full_match = False
    start = str(sr[np]).find(stri[:10])
    mappings_list = [np, start, dat["urn"], full_match, nm, status]
    return np, start, full_match, nm, status


async def np(nm):
    testquery = (
        f"SELECT pro_ac FROM uta_20210129.associated_accessions WHERE tx_ac = '{nm}'"
    )
    out = await utadb.execute_query(testquery)
    try:
        return out[0]["pro_ac"]
    except:
        return out


def no_mane_trans(isect, dat):
    """
    Obtains data for mapping if transcripts were not found using MANE

    Parameters
    ----------
        isect: list
            List with Refseq nucleotide identifiers

        dat: dict
            Dictionary containing data from MaveDB scoresets


    Returns:
    --------
        np: str
            RefSeq protein ID

        start: int

        full_match: bool

        nm: str
            RefSeq nucleotide ID

        status: str
            status

    """
    trans_lens = []
    for i in range(len(isect)):
        trans_lens.append(len(str(sr[isect[i]])))
        loc = trans_lens.index(max(trans_lens))
        nm = isect[loc]
        np = asyncio.run(np(nm))

    if np != []:
        oseq = dat["target_sequence"]

        if len(set(str(oseq))) > 4:
            stri = str(oseq)
        else:
            oseq = Seq(oseq)
            stri = str(oseq.translate(table=1)).replace("*", "")

        if str(sr[np]).find(stri) != -1:
            full_match = True
        else:
            full_match = False
        start = str(sr[np]).find(stri[:10])
        status = "Longest Compatible"
        return np, start, full_match, nm, status


def main(mave_blat_dict: dict, dat: dict) -> dict:
    """
    Returns dictionary after trancsript selection

    Parameters
    ----------

        mave_blat_dict: dict
            Dictionary obtained after BLAT Alignment

        dat: dict
            Dictionary containing data from MaveDB scoresets

    Returns
    -------
        mappings_dict:
            Dictionary after transcript selections"""

    helper = HelperFunctionsForBLATOutput(mave_blat_dict)

    if dat["target_type"] == "Protein coding" or dat["target_type"] == "protein_coding":
<<<<<<< HEAD
        if mave_blat_dict["chrom"] == "NA":
            raise Exception("No BLAT output")
        if check_non_human(mave_blat_dict) == "Non human":
            raise ValueError("Non Human Scoreset")

        locs = get_locs_list(mave_blat_dict["hits"])
        chrom = get_chr(dp, mave_blat_dict["chrom"])
=======
        if not helper.is_human():
            raise ValueError("Invalid Scoreset")

        locs = helper.get_locs_list()
        chrom = helper.get_chr(dp)
>>>>>>> 2b240192
        gsymb = get_gsymb(dat)
        ts = asyncio.run(mapq(locs, chrom, gsymb))

        try:
            isect = list(set.intersection(*map(set, ts)))
        except:
            start, full_match = using_uniprot(dat["uniprot_id"], dat["target_sequence"])
            np = nm = status = "NA"
            mappings_dict = {
                "urn": dat["urn"],
                "uniprot_id": dat["uniprot_id"],
                "start": start,
                "full_match": full_match,
                "RefSeq_prot": "NA",
                "RefSeq_nuc": "NA",
                "status": "NA",
                "gsymb": gsymb,
            }
            return mappings_dict

        mane_trans = mane.get_mane_from_transcripts(isect)

        if mane_trans != []:
            np, start, full_match, nm, status = from_mane_trans(dat, mane_trans)
        else:
            np, start, full_match, nm, status = no_mane_trans(isect, dat)

        mappings_dict = {
            "urn": dat["urn"],
            "uniprot_id": dat["uniprot_id"],
            "start": start,
            "full_match": full_match,
            "RefSeq_prot": np,
            "RefSeq_nuc": nm,
            "status": status,
            "gsymb": gsymb,
            "uniprot_id": dat["uniprot_id"],
        }
        return mappings_dict<|MERGE_RESOLUTION|>--- conflicted
+++ resolved
@@ -276,21 +276,12 @@
     helper = HelperFunctionsForBLATOutput(mave_blat_dict)
 
     if dat["target_type"] == "Protein coding" or dat["target_type"] == "protein_coding":
-<<<<<<< HEAD
-        if mave_blat_dict["chrom"] == "NA":
-            raise Exception("No BLAT output")
-        if check_non_human(mave_blat_dict) == "Non human":
-            raise ValueError("Non Human Scoreset")
-
-        locs = get_locs_list(mave_blat_dict["hits"])
-        chrom = get_chr(dp, mave_blat_dict["chrom"])
-=======
+      
         if not helper.is_human():
             raise ValueError("Invalid Scoreset")
 
         locs = helper.get_locs_list()
         chrom = helper.get_chr(dp)
->>>>>>> 2b240192
         gsymb = get_gsymb(dat)
         ts = asyncio.run(mapq(locs, chrom, gsymb))
 
